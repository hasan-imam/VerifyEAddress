<<<<<<< HEAD
<<<<<<< HEAD
Context:
----
You have some email addresses and you would like to know if they are real or fake.

Solution: 
----
This program! Give it SMTP server name/address and list of address to check and it will tell you if they are real or fake. It will also warn you if the answer seems unreliable. 

CLI usage:
----
`java CheckAddress <domain name> <SMTP server> [<email address>...]`

Or, using the runnable .jar 

`java -jar VerifyEAddress.jar <domain name> <SMTP server> [<email address>...]`

 - domain name: domain name of the server (e.g. gmail.com)
 - SMTP server: a server for the domain (e.g. alt1.gmail-smtp-in.l.google.com)
 - email address: email address in the specified domain (e.g. user.name@gmail.com)

API usage:
----
Import mail.validation.AddressVerifier. Check javadocs for details.

Caveats:
----
Some SMTP servers does not have the user list. They simple catch all emails (including the ones with invalid recepient address) and forward them to the real server. If you are using such server, your answers will be positive even for bogus email addresses. This program tries to give you a warning when that might be the case. 

If I can't find the real server, I just send a black email to an invalid address. This results in a report email saying that the delivery failed. The address of the sender usually gives away the *man behind the curtain*. If that does not work, try (mail | webmail | smtp).domain.com

Also, note that the program does not do MX lookup. So, do an nslookup first to get the server list. Example: `nslookup -type=MX google.con`. In the of this command, notice the priority of the servers. Use these servers in the order of highest to lowest preference. 

Finally, modify the log4j.properties file to set the level of messeges you would like to see. Set to OFF to see only the final output.

Troubleshoot:
----
**Symptom:** Program failing with timeouts.

**Possible explanations:**

1. Many ISPs block traffic on port 25 to make sure residential lines are not being used for spamming. In this case, use the ISP's SMTP server or use a static connection which usually do not have this issue.
2. You have some local firewall setting that is stopping the communication on port 25.
 
Usage notice:
----
This is for education purposes only (hence this documentation, javadocs and the logging). Please do not abuse it in any way. 
=======
VerifyEAddress
==============

Check if email addresses are valid or fake (non-existent)
>>>>>>> 09ff194807ac976cbbff6dc999ce6ddc3eb5cd8d
=======
Context:
----
You have some email addresses and you would like to know if they are real or fake.

Solution: 
----
This program! Give it SMTP server name/address and list of address to check and it will tell you if they are real or fake. It will also warn you if the answer seems unreliable. 

CLI usage:
----
`java CheckAddress <domain name> <SMTP server> [<email address>...]`

Or, using the runnable .jar 

`java -jar VerifyEAddress.jar <domain name> <SMTP server> [<email address>...]`

 - domain name: domain name of the server (e.g. gmail.com)
 - SMTP server: a server for the domain (e.g. alt1.gmail-smtp-in.l.google.com)
 - email address: email address in the specified domain (e.g. user.name@gmail.com)

API usage:
----
Import mail.validation.AddressVerifier. Check javadocs for details.

Caveats:
----
Some SMTP servers does not have the user list. They simple catch all emails (including the ones with invalid recepient address) and forward them to the real server. If you are using such server, your answers will be positive even for bogus email addresses. This program tries to give you a warning when that might be the case. 

If I can't find the real server, I just send a black email to an invalid address. This results in a report email saying that the delivery failed. The address of the sender usually gives away the *man behind the curtain*. If that does not work, try (mail | webmail | smtp).domain.com

Also, note that the program does not do MX lookup. So, do an nslookup first to get the server list. Example: `nslookup -type=MX google.con`. In the of this command, notice the priority of the servers. Use these servers in the order of highest to lowest preference. 

Finally, modify the log4j.properties file to set the level of messeges you would like to see. Set to OFF to see only the final output.

Troubleshoot:
----
**Symptom:** Program failing with timeouts.

**Possible explanations:**

1. Many ISPs block traffic on port 25 to make sure residential lines are not being used for spamming. In this case, use the ISP's SMTP server or use a static connection which usually do not have this issue.
2. You have some local firewall setting that is stopping the communication on port 25.
 
Usage notice:
----
This is for education purposes only (hence this documentation, javadocs and the logging). Please do not abuse it in any way. 
>>>>>>> 2f9096ab
<|MERGE_RESOLUTION|>--- conflicted
+++ resolved
@@ -1,5 +1,3 @@
-<<<<<<< HEAD
-<<<<<<< HEAD
 Context:
 ----
 You have some email addresses and you would like to know if they are real or fake.
@@ -45,58 +43,4 @@
  
 Usage notice:
 ----
-This is for education purposes only (hence this documentation, javadocs and the logging). Please do not abuse it in any way. 
-=======
-VerifyEAddress
-==============
-
-Check if email addresses are valid or fake (non-existent)
->>>>>>> 09ff194807ac976cbbff6dc999ce6ddc3eb5cd8d
-=======
-Context:
-----
-You have some email addresses and you would like to know if they are real or fake.
-
-Solution: 
-----
-This program! Give it SMTP server name/address and list of address to check and it will tell you if they are real or fake. It will also warn you if the answer seems unreliable. 
-
-CLI usage:
-----
-`java CheckAddress <domain name> <SMTP server> [<email address>...]`
-
-Or, using the runnable .jar 
-
-`java -jar VerifyEAddress.jar <domain name> <SMTP server> [<email address>...]`
-
- - domain name: domain name of the server (e.g. gmail.com)
- - SMTP server: a server for the domain (e.g. alt1.gmail-smtp-in.l.google.com)
- - email address: email address in the specified domain (e.g. user.name@gmail.com)
-
-API usage:
-----
-Import mail.validation.AddressVerifier. Check javadocs for details.
-
-Caveats:
-----
-Some SMTP servers does not have the user list. They simple catch all emails (including the ones with invalid recepient address) and forward them to the real server. If you are using such server, your answers will be positive even for bogus email addresses. This program tries to give you a warning when that might be the case. 
-
-If I can't find the real server, I just send a black email to an invalid address. This results in a report email saying that the delivery failed. The address of the sender usually gives away the *man behind the curtain*. If that does not work, try (mail | webmail | smtp).domain.com
-
-Also, note that the program does not do MX lookup. So, do an nslookup first to get the server list. Example: `nslookup -type=MX google.con`. In the of this command, notice the priority of the servers. Use these servers in the order of highest to lowest preference. 
-
-Finally, modify the log4j.properties file to set the level of messeges you would like to see. Set to OFF to see only the final output.
-
-Troubleshoot:
-----
-**Symptom:** Program failing with timeouts.
-
-**Possible explanations:**
-
-1. Many ISPs block traffic on port 25 to make sure residential lines are not being used for spamming. In this case, use the ISP's SMTP server or use a static connection which usually do not have this issue.
-2. You have some local firewall setting that is stopping the communication on port 25.
- 
-Usage notice:
-----
-This is for education purposes only (hence this documentation, javadocs and the logging). Please do not abuse it in any way. 
->>>>>>> 2f9096ab
+This is for education purposes only (hence this documentation, javadocs and the logging). Please do not abuse it in any way. 